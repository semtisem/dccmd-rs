--- conflicted
+++ resolved
@@ -6,12 +6,8 @@
     handle_error,
     models::{DcCmd, DcCmdCommand, PasswordAuth},
     nodes::{
-<<<<<<< HEAD
-        create_folder, create_room, create_room_structure, delete_node, download::download, list_nodes, upload::upload,
-=======
-        create_folder, create_room, delete_node, download::download, list_nodes,
+        create_folder, create_room, create_room_structure, delete_node, download::download, list_nodes,
         models::UploadOptions, upload::upload,
->>>>>>> f4c744b9
     },
     users::handle_users_cmd,
 };
