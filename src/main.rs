#![allow(clippy::module_name_repetitions)]
#![allow(clippy::struct_excessive_bools)]

use clap::Parser;
use cmd::{
    config::{handle_config_cmd, logs::init_logging},
    groups::handle_groups_cmd,
    handle_error,
    models::{DcCmd, DcCmdCommand, PasswordAuth},
    nodes::{
<<<<<<< HEAD
        create_folder, create_room, delete_node,
        download::download,
        list_nodes,
        models::{CmdDownloadOptions, CmdMkRoomOptions, CmdUploadOptions},
=======
        create_folder, create_room, delete_node, download::download,
        import::import_and_create_room_structure, list_nodes, models::UploadOptions,
>>>>>>> c2860e3e
        upload::upload,
    },
    print_version,
    users::handle_users_cmd,
};
use console::Term;

mod cmd;

#[allow(clippy::too_many_lines)]
#[tokio::main]
async fn main() {
    let opt = DcCmd::parse();

    let term = Term::stdout();
    let err_term = Term::stderr();

    init_logging(&err_term, opt.debug, opt.log_file_path);

    let password_auth = match (opt.username, opt.password) {
        (Some(username), Some(password)) => Some(PasswordAuth(username, password)),
        _ => None,
    };

    let res = match opt.cmd {
        DcCmdCommand::Download {
            source,
            target,
            velocity,
            recursive,
            share_password,
        } => {
            download(
                source,
                target,
                CmdDownloadOptions::new(
                    recursive,
                    velocity,
                    password_auth,
                    opt.encryption_password,
                    share_password,
                ),
            )
            .await
        }
        DcCmdCommand::Upload {
            source,
            target,
            overwrite,
            keep_share_links,
            classification,
            velocity,
            recursive,
            skip_root,
            share,
            share_password,
        } => {
            upload(
                term,
                source.into(),
                target,
                CmdUploadOptions::new(
                    overwrite,
                    keep_share_links,
                    recursive,
                    skip_root,
                    share,
                    classification,
                    velocity,
                    password_auth,
                    opt.encryption_password,
                    share_password,
                ),
            )
            .await
        }
        DcCmdCommand::Ls {
            source,
            long,
            human_readable,
            managed,
            all,
            offset,
            limit,
        } => {
            list_nodes(
                term,
                source,
                Some(long),
                Some(human_readable),
                Some(managed),
                Some(all),
                offset,
                limit,
                password_auth,
            )
            .await
        }
        DcCmdCommand::Mkdir {
            source,
            classification,
            notes,
        } => create_folder(term, source, classification, notes, password_auth).await,
        DcCmdCommand::Mkroom {
            inherit_permissions,
            source,
            classification,
<<<<<<< HEAD
            admin_users,
        } => {
            create_room(
                term,
                source,
                CmdMkRoomOptions::new(
                    inherit_permissions,
                    classification,
                    password_auth,
                    admin_users,
                ),
            )
            .await
        }
=======
        } => create_room(term, source, classification, password_auth).await,
        DcCmdCommand::ImportRooms {
            source,
            json_path,
            template_filler_path,
        } => {
            import_and_create_room_structure(
                term,
                source,
                json_path,
                template_filler_path,
                password_auth,
            )
            .await
        }

>>>>>>> c2860e3e
        DcCmdCommand::Rm { source, recursive } => {
            delete_node(term, source, Some(recursive), password_auth).await
        }
        DcCmdCommand::Users { cmd } => handle_users_cmd(cmd, term).await,
        DcCmdCommand::Groups { cmd } => handle_groups_cmd(cmd, term).await,
        DcCmdCommand::Version => print_version(&term),
        DcCmdCommand::Config { cmd } => handle_config_cmd(cmd, term).await,
    };

    if let Err(e) = res {
        handle_error(&err_term, &e);
    }
}<|MERGE_RESOLUTION|>--- conflicted
+++ resolved
@@ -8,15 +8,11 @@
     handle_error,
     models::{DcCmd, DcCmdCommand, PasswordAuth},
     nodes::{
-<<<<<<< HEAD
         create_folder, create_room, delete_node,
         download::download,
         list_nodes,
         models::{CmdDownloadOptions, CmdMkRoomOptions, CmdUploadOptions},
-=======
-        create_folder, create_room, delete_node, download::download,
-        import::import_and_create_room_structure, list_nodes, models::UploadOptions,
->>>>>>> c2860e3e
+        import::import_and_create_room_structure
         upload::upload,
     },
     print_version,
@@ -124,7 +120,6 @@
             inherit_permissions,
             source,
             classification,
-<<<<<<< HEAD
             admin_users,
         } => {
             create_room(
@@ -139,8 +134,6 @@
             )
             .await
         }
-=======
-        } => create_room(term, source, classification, password_auth).await,
         DcCmdCommand::ImportRooms {
             source,
             json_path,
@@ -155,8 +148,6 @@
             )
             .await
         }
-
->>>>>>> c2860e3e
         DcCmdCommand::Rm { source, recursive } => {
             delete_node(term, source, Some(recursive), password_auth).await
         }
